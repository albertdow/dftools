import functools
import numpy as np
import pandas as pd
import matplotlib as mpl
import matplotlib.transforms as transforms
import matplotlib.pyplot as plt
import scipy.interpolate as interp
import scipy.optimize as opt
from .stats import poisson_interval

__all__ = [
    "cms_label", "legend_data_mc", "data_mc", "data", "mc", "heatmap",
    "annotate_heatmap",
    "process_names", "process_colours",
    "impacts", "nllscan",
]

def cms_label(ax, label, lumi=35.9, energy=13, extra_label=""):
    ax.text(
        0, 1, r'$\mathbf{CMS}\ \mathit{'+label+'}$',
        ha='left', va='bottom', transform=ax.transAxes,
    )
    ax.text(
        1, 1, r'${:.1f}\ \mathrm{{fb}}^{{-1}}$ ({:.0f} TeV)'.format(lumi, energy),
        ha='right', va='bottom', transform=ax.transAxes,
    )
    # label on centre top of axes
    ax.text(
        0.5, 1, extra_label,
        ha='center', va='bottom', transform=ax.transAxes,
    )

def legend_data_mc(
    ax, df_data, df_mc, label, add_ratios=True, offaxis=True, legend_kw={},
):
    handles, labels = ax[0].get_legend_handles_labels()

    if add_ratios:
        # sort by process total
        tdf_mc = pd.pivot_table(
            df_mc, index=label, columns="parent",
            values="sum_w", aggfunc=np.sum,
        )
        tdf_mc = tdf_mc[tdf_mc.sum(axis=0).sort_values().index]

        data_idx = labels.index("Data")
        data_label = labels.pop(data_idx)
        labels = (labels+[data_label])[::-1]
        data_handle = handles.pop(data_idx)
        handles = (handles+[data_handle])[::-1]

        df_data_sum = df_data.sum()
        tdf_mc_sum = tdf_mc.sum()

        fractions = [
            df_data_sum["sum_w"]/tdf_mc_sum.sum(), 1.,
        ] + list((tdf_mc_sum / tdf_mc_sum.sum()).values[::-1])
        fraction_labels = [
            "{:.3f} {}".format(fractions[idx], labels[idx])
            for idx in range(len(labels))
        ]
    else:
        handles = handles[::-1]
        fraction_labels = labels[::-1]

    kwargs = dict(legend_kw)
    kwargs_noloc = dict(kwargs)
    kwargs_noloc.pop("loc", None)
    if offaxis:
        box = ax[0].get_position()
        ax[0].set_position([box.x0, box.y0, box.width*0.8, box.height])
        ax[0].legend(
            handles, fraction_labels, bbox_to_anchor=(1, 1), **kwargs_noloc
        )
        box = ax[1].get_position()
        ax[1].set_position([box.x0, box.y0, box.width*0.8, box.height])
    else:
        ax[0].legend(handles, fraction_labels, **kwargs)

    handles, labels = ax[1].get_legend_handles_labels()
    if offaxis:
        ax[1].legend(handles, labels, bbox_to_anchor=(1, 1), **kwargs_noloc)
    else:
        ax[1].legend(handles, labels, **kwargs)

def bin_lows_to_edges_cents(lows):
    edges = np.array(list(lows)+[2*lows[-1]-lows[-2]])
    cents = (edges[:-1] + edges[1:])/2.
    return edges, cents

def data(ax, df, label, bins, data_kw={}):
    bin_edges, bin_cents = bin_lows_to_edges_cents(bins)

    # draw
    kwargs = dict(fmt='o', lw=1, color='black', label='Data')
    kwargs.update(data_kw)

    neff = df["sum_w"]**2 / df["sum_ww"]
    scale = df["sum_w"]/neff
    mask = df["sum_ww"] == 0.
    neff[mask] = 0.
    scale[mask] = 1.
    down, up = poisson_interval(neff, scale=scale)
    ax.errorbar(
        bin_cents, df["sum_w"], yerr=[df["sum_w"]-down, up-df["sum_w"]],
        **kwargs,
    )

<<<<<<< HEAD
def mc(
    ax, df, label, bins,
    mcstat=False, mc_kw={}, mcstat_kw={}, proc_kw={}, zorder=0,
    mcsyst=False, mcsyst_kw={}, sort_by_process=True,
):
    if mcstat and mcsyst:
        raise NotImplementedError("mcstat and mcsyst not implemented together")
=======
def mc(ax, df, label, bins, mcstat=False, mc_kw={}, mcstat_kw={}, proc_kw={}):
    stacked = mc_kw.pop("stacked") if "stacked" in mc_kw else False
>>>>>>> 6b7417e7
    bin_edges, bin_cents = bin_lows_to_edges_cents(bins)

    # preprocess mc
    tdf = pd.pivot_table(
        df, index=label, columns="parent",
        values="sum_w", aggfunc=np.sum,
    )

    # sort by process total
    if sort_by_process:
        tdf_procsum = tdf.sum(axis=0)
        tdf = tdf[tdf_procsum.sort_values().index]

    # mc
    procs = tdf.columns.to_series()

    cumsum = tdf.iloc[:,0].copy(deep=True)
    cumsum.values[:] = 0.
    for idx, proc in enumerate(tdf.columns):
        if stacked:
            prev_cumsum = cumsum.copy(deep=True)
            cumsum += tdf[proc]
        else:
            cumsum = tdf[proc]

        color = proc_kw.get("colours", {}).get(proc, "blue")
        kwargs = {
            "color": color, "ec": "auto"
            "label": proc_kw.get("labels", {}).get(proc, proc),
        }
        kwargs.update(mc_kw)
        kwargs["zorder"] = -idx
        ax.hist(bin_cents, bins=bin_edges, weights=cumsum, **kwargs)

    up, down = 0., 0.
    if mcstat:
        tdf_ww = pd.pivot_table(
            df, index=label, columns="parent",
            values="sum_ww", aggfunc=np.sum,
        )
        neff = tdf**2 / tdf_ww
        mask = tdf_ww == 0.
        down_stat, up_stat = poisson_interval(neff, scale=tdf/neff)
        down_stat[mask] = 0.
        up_stat[mask] = np.inf
        kwargs = dict(color='black', alpha=0.2)
        kwargs.update(mcstat_kw)
        up_stat = up_stat - tdf.values
        down_stat = tdf.values - down_stat
        up += up_stat[:,0]
        down += down_stat[:,0]

    if mcsyst:
        # symmetric systematic unc.
        tdf_ww = pd.pivot_table(
            df, index=label, columns="parent",
            values="sum_ww", aggfunc=np.sum,
        )
        down_syst = np.sqrt(tdf_ww).values
        up_syst = np.sqrt(tdf_ww).values
        kwargs = dict(color='black', alpha=0.2)
        kwargs.update(mcsyst_kw)
        up = np.sqrt(up**2 + up_syst[:,0]**2)
        down = np.sqrt(down**2 + down_syst[:,0]**2)

    if mcstat or mcsyst:
        down_fill = tdf.values[:,0] - down
        up_fill = tdf.values[:,0] + up
        ax.fill_between(
            bin_edges, list(up_fill)+[up_fill[-1]],
            list(down_fill)+[down_fill[-1]],
            step='post', **kwargs
        )

def data_mc(
    ax, df_data, df_mc, label, bins, sigs=[], blind=False, log=True, legend=True,
    ratio=True, sm_total=True, mcstat_top=False, mcstat=True, mcsyst_top=False, 
    mcsyst=False, add_ratios=True, mc_kw={}, sig_kw={}, mcstat_kw={}, 
    mcsyst_kw={}, sm_kw={}, data_kw={}, proc_kw={}, legend_kw={}, cms_kw={},
):
    # collect signals if set
    sigs = sigs[::-1]
    sig_mask = ~df_mc.index.get_level_values("parent").isin(sigs)
    df_sig = df_mc.loc[~sig_mask].copy(deep=True)

    df_mc_sm = df_mc.loc[sig_mask].copy(deep=True)

    # preprocessing
    df_mc_sum = df_mc_sm.groupby(label).sum()
    df_mc_sum.loc[:,"parent"] = "SMTotal"
    df_mc_sum = df_mc_sum.groupby(["parent", label]).sum()

    # draw
    if log:
        ax[0].set_yscale('log')

    bin_edges, _ = bin_lows_to_edges_cents(bins)
    ax[0].set_xlim(bin_edges.min(), bin_edges.max())

    # signals - top panel
    sig_kw_ = dict(histtype='step', zorder=1)
    sig_kw_.update(sig_kw)
    if len(sigs) > 0:
        mc(
            ax[0], df_sig, label, bins, mcstat=False, mc_kw=sig_kw_,
            proc_kw=proc_kw, sort_by_process=False,
        )

    # MC - top panel
    mc_kw_ = dict(stacked=True)
    mc_kw_.update(mc_kw)
    mc(
        ax[0], df_mc_sm, label, bins, mcstat=False,
        mc_kw=mc_kw_, proc_kw=proc_kw,
    )

    # SM total - top panel
    if sm_total:
        mc_kw_ = dict(histtype='step')
        mc_kw_.update(sm_kw)
        mcstat_kw_ = dict(label="", color="black", alpha=0.2)
        mcstat_kw_.update(mcstat_kw)
        mc(
            ax[0], df_mc_sum, label, bins, mcstat=mcstat_top, mcsyst=mcsyst_top,
            mc_kw=mc_kw_, mcstat_kw=mcstat_kw_, proc_kw=proc_kw,
        )

    # Data - top panel
    if not blind:
        data(ax[0], df_data, label, bins, data_kw=data_kw)

    # CMS label - top panel
    kwargs = dict(label="Preliminary", lumi=35.9, energy=13)
    kwargs.update(cms_kw)
    #cms_label(ax[0], **kwargs)

    # SM total ratio - bottom panel
    df_mc_sum_ratio = df_mc_sum.copy()
    df_mc_sum_ratio.loc[:,"sum_w"] = 1.
    df_mc_sum_ratio.loc[:,"sum_ww"] = df_mc_sum["sum_ww"]/df_mc_sum["sum_w"]**2

    if ratio:
        mc_kw_ = dict(label="", histtype='step')
        mc_kw_.update(sm_kw)
        mcstat_kw_ = dict()
        mcsyst_kw_ = dict()
        if mcstat:
            mcstat_kw_ = dict(label="MC stat. unc.", color="black", alpha=0.2)
            mcstat_kw_.update(mcstat_kw)
        if mcsyst:
            mcsyst_kw_ = dict(label="MC syst. unc.", color="black", alpha=0.2)
            mcsyst_kw_.update(mcsyst_kw)

        mc(
            ax[1], df_mc_sum_ratio, label, bins, mcstat=mcstat, mcsyst=mcsyst, 
            mc_kw=mc_kw_,
            mcstat_kw=mcstat_kw_, mcsyst_kw=mcsyst_kw_, proc_kw=proc_kw,
        )

        # Data ratio - bottom panel
        if not blind:
            kwargs = dict(data_kw)
            kwargs["label"] = ""
            df_data_ratio = df_data.copy()
            df_data_ratio.loc[:,"sum_w"] = df_data["sum_w"]/df_mc_sum["sum_w"].values
            df_data_ratio.loc[:,"sum_ww"] = df_data["sum_ww"]/df_mc_sum["sum_w"].values**2
            data(ax[1], df_data_ratio, label, bins, data_kw=kwargs)

        if legend:
            offaxis = legend_kw.pop("offaxis", True)
            kwargs = dict(labelspacing=0.05)
            kwargs.update(legend_kw)
            legend_data_mc(
                ax, df_data, df_mc, label, add_ratios=add_ratios,
                offaxis=offaxis, legend_kw=kwargs,
            )

    return ax

def heatmap(
    data, row_labels, col_labels, ax, cbar_kw=dict(fraction=0.046, pad=0.04),
    cbarlabel="", grid_kw={}, tick_kw={}, **kwargs,
):
    if not ax:
        ax = plt.gca()

    im = ax.imshow(data, **kwargs)

    cbar = ax.figure.colorbar(im, ax=ax, **cbar_kw)
    cbar.ax.set_ylabel(cbarlabel, rotation=-90, va="bottom")

    ax.set_xticks(np.arange(data.shape[1]))
    ax.set_yticks(np.arange(data.shape[0]))
    ax.set_xticklabels(col_labels)
    ax.set_yticklabels(row_labels)
    ax.tick_params(**tick_kw)

    # Rotate the tick labels and set their alignment.
    plt.setp(
        ax.get_xticklabels(), ha="right", #rotation=-30,
        rotation_mode="anchor",
    )

    # Turn spines off and create white grid.
    for edge, spine in ax.spines.items():
        spine.set_visible(False)

    ax.set_xticks(np.arange(data.shape[1]+1)-.5, minor=True)
    ax.set_yticks(np.arange(data.shape[0]+1)-.5, minor=True)

    gkw = dict(which="minor", color="w", linestyle='-', linewidth=2)
    gkw.update(grid_kw)
    ax.grid(**gkw)
    ax.tick_params(
        which="minor", bottom=False, left=False, top=False, right=False,
    )
    ax.tick_params(
        which="major", bottom=False, left=False, top=False, right=False,
    )

    return im, cbar

def annotate_heatmap(
    im, data=None, valfmt="{x:.2f}", textcolors=["black", "white"],
    cthreshold=lambda z: True, vthreshold=lambda z: True, **textkw,
):
    if not isinstance(data, (list, np.ndarray)):
        data = im.get_array()

    kw = dict(ha="center", va="center")
    kw.update(textkw)

    # Get the formatter in case a string is supplied
    if isinstance(valfmt, str):
        valfmt = mpl.ticker.StrMethodFormatter(valfmt)

    # Loop over the data and create a `Text` for each "pixel".
    # Change the text's color depending on the data.
    texts = []
    for i in range(data.shape[0]):
        for j in range(data.shape[1]):
            kw.update(color=textcolors[int(cthreshold(data[i, j]))])
            if not vthreshold(data[i, j]):
                continue
            text = im.axes.text(j, i, valfmt(data[i, j], None), **kw)
            texts.append(text)

    return texts


process_colours = {
    "SMTotal":          "black",
    "MET":              "black",
    "SingleMuon":       "black",
    "SingleElectron":   "black",
    "ZJetsToNuNu":      "#80b1d3",
    "WJetsToLNu":       "#b3de69",
    "WJetsToENu":       "#b2df8a",
    "WJetsToMuNu":      "#b3de69",
    "WJetsToTauNu":     "#8dd3c7",
    "WJetsToTauLNu":    "#8dd3c7",
    "WJetsToTauHNu":    "#8dd3c7",
    "Diboson":          "#fdb462",
    "DYJetsToLL":       "#ffed6f",
    "DYJetsToEE":       "#fff6b3",
    "DYJetsToMuMu":     "#ffed6f",
    "DYJetsToTauTau":   "#ffe41a",
    "DYJetsToTauLTauL": "#ffe41a",
    "DYJetsToTauHTauL": "#ffe41a",
    "DYJetsToTauHTauH": "#ffe41a",
    "EWKV2Jets":        "#bebada",
    "SingleTop":        "#fccde5",
    "TTJets":           "#bc80bd",
    "Top":              "#bc80bd",
    "QCD":              "#fb8072",
    "G1Jet":            "#ccebc5",
    "VGamma":           "#ffffb3",
    "Minor":            "#d9d9d9",
    "MinorBkgs":        "#d9d9d9",
}

process_names = {
    "SMTotal":          "SM total",
    "MET":              "MET",
    "SingleMuon":       "Single Muon",
    "SingleElectron":   "Single Electron",
    "ZJetsToNuNu":      "$Z(\\rightarrow \\nu\\nu)+j$",
    "WJetsToLNu":       "$W(\\rightarrow l\\nu)+j$",
    "WJetsToENu":       "$W(\\rightarrow e\\nu)+j$",
    "WJetsToMuNu":      "$W(\\rightarrow \\mu\\nu)+j$",
    "WJetsToTauNu":     "$W(\\rightarrow \\tau\\nu)+j$",
    "WJetsToTauLNu":    "$W(\\rightarrow \\tau_{l}\\nu)+j$",
    "WJetsToTauHNu":    "$W(\\rightarrow \\tau_{h}\\nu)+j$",
    "Diboson":          "Diboson",
    "DYJetsToLL":       "$Z/\\gamma^{*}(\\rightarrow ll)+j$",
    "DYJetsToEE":       "$Z/\\gamma^{*}(\\rightarrow ee)+j$",
    "DYJetsToMuMu":     "$Z/\\gamma^{*}(\\rightarrow \\mu\\mu)+j$",
    "DYJetsToTauTau":   "$Z/\\gamma^{*}(\\rightarrow \\tau\\tau)+j$",
    "DYJetsToTauLTauL": "$Z/\\gamma^{*}(\\rightarrow \\tau_{l}\\tau_{l})+j$",
    "DYJetsToTauHTauL": "$Z/\\gamma^{*}(\\rightarrow \\tau_{l}\\tau_{h})+j$",
    "DYJetsToTauHTauH": "$Z/\\gamma^{*}(\\rightarrow \\tau_{h}\\tau_{h})+j$",
    "EWKV2Jets":        "VBS",
    "SingleTop":        "Single Top",
    "TTJets":           "$t\\bar{t}+j$",
    "QCD":              "QCD multijet",
    "G1Jet":            "$\\gamma+j$",
    "VGamma":           "$V+\\gamma$",
    "Minor":            "Minor",
    "MinorBkgs":        "Minor",
}

nuisance_names = {
    "d1kqcd": r'$\delta^{(1)}k_{\mathrm{QCD}}$',
    "d2kqcd": r'$\delta^{(2)}k_{\mathrm{QCD}}$',
    "d3kqcd": r'$\delta^{(3)}k_{\mathrm{QCD}}$',
    "d1kew": r'$\delta^{(1)}k_{\mathrm{EW}}$',
    "d2keww": r'$\delta^{(2)}k_{\mathrm{EW}}^{\mathrm{W}}$',
    "d2kewz": r'$\delta^{(2)}k_{\mathrm{EW}}^{\mathrm{Z}}$',
    "d3keww": r'$\delta^{(3)}k_{\mathrm{EW}}^{\mathrm{W}}$',
    "d3kewz": r'$\delta^{(3)}k_{\mathrm{EW}}^{\mathrm{Z}}$',
    "dkmix": r'$\delta k_{\mathrm{mix}}$',
    "jesTotal": r'JES',
    "jerSF": r'JER',
    "unclust": r'Unclustered energy',
    "lhePdfWeight": r'PDF',
    "btagSF": r'$b$-tag veto',
    "photonIdLoose": r'Photon id. veto',
    "photonPixelSeedVeto": r'Photon pixel veto',
    "tauIdTight": r'$\tau_h$-tag id. selection',
    "tauIdVLoose": r'$\tau_h$-tag id. veto',
    "muonIdLooseSyst": r'Muon id. veto (syst.)',
    "muonIdLooseStat": r'Muon id. veto (stat.)',
    "muonIsoLooseSyst": r'Muon iso. veto (syst.)',
    "muonIsoLooseStat": r'Muon iso. veto (stat.)',
    "muonIdTightSyst": r'Muon id. selection (syst.)',
    "muonIdTightStat": r'Muon id. selection (stat.)',
    "muonIsoTightSyst": r'Muon iso. selection (syst.)',
    "muonIsoTightStat": r'Muon iso. selection (stat.)',
    "eleIdIsoVeto": r'Electron id. veto',
    "eleIdIsoTight": r'Electron id. selection',
    "eleReco": r'Electron reconstruction',
    "eleTrig": r'Electron trigger',
    "prefiring": r'ECAL timing',
    "pileup": r'Pileup',
    "lumi": r'Luminosity',
    "metTrig0MuSyst": r'$p_{\mathrm{T}}^{\mathrm{miss}}$ trigger ($0\mu$)',
    "metTrig1MuSyst": r'$p_{\mathrm{T}}^{\mathrm{miss}}$ trigger ($1\mu$)',
    "metTrig2MuSyst": r'$p_{\mathrm{T}}^{\mathrm{miss}}$ trigger ($2\mu$)',
    "metTrigReferenceTriggerSyst": r'$p_{\mathrm{T}}^{\mathrm{miss}}$ trigger (ref.)',
    "metTrigMonojetSyst": r'$p_{\mathrm{T}}^{\mathrm{miss}}$ trigger ($\p_{\mathrm{T}}^{\mathrm{miss}}+\mathrm{jets}$)',
    "metTrigSingleMuonSyst": r'$p_{\mathrm{T}}^{\mathrm{miss}}$ trigger ($\mu+\mathrm{jets}$)',
    "metTrigDoubleMuonSyst": r'$p_{\mathrm{T}}^{\mathrm{miss}}$ trigger ($\mu\mu+\mathrm{jets}$)',
    "metTrigSingleTauSyst": r'$p_{\mathrm{T}}^{\mathrm{miss}}$ trigger ($\tau_h+\mathrm{jets}$)',
    "metTrigSingleElectronSyst": r'$p_{\mathrm{T}}^{\mathrm{miss}}$ trigger ($e+\mathrm{jets}$)',
    "metTrigDoubleElectronSyst": r'$p_{\mathrm{T}}^{\mathrm{miss}}$ trigger ($ee+\mathrm{jets}$)',
}

def impacts(data, ax=None, converter=nuisance_names):
    if ax is None:
        fig, ax = plt.subplots(
            figsize=(4,4), dpi=150,
            ncols=2, nrows=1,
            sharex=False, sharey=True,
            gridspec_kw={"hspace": 0., "wspace": 0.},
        )

    ax[0].minorticks_off()
    ax[1].minorticks_off()
    ax[1].set_yticklabels([])

    y = data["poi_paramdown"].values
    x = np.linspace(0., len(y), len(y)+1)
    ax[1].hist(
        x[:-1], bins=x, weights=y,
        color='#1f78b4', alpha=0.8,
        orientation='horizontal',
        label=r'$-1\sigma$',
    )
    y = data["poi_paramup"].values
    ax[1].hist(
        x[:-1], bins=x, weights=y,
        color='#e31a1c', alpha=0.8,
        orientation='horizontal',
        label=r'$+1\sigma$',
    )
    xmax = np.max(np.abs(ax[1].get_xlim()))
    ax[1].set_xlim(-1.1*xmax, 1.1*xmax)
    ax[1].set_ylim(0, len(y))
    ax[1].axvline(0, lw=1, color='gray', alpha=0.8)

    y = data["param_value"].values
    yerr = (
        -1*data["param_merrdown"].values,
        data["param_merrup"].values,
    )
    ax[0].errorbar(
        y, (x[:-1]+x[1:])/2., xerr=yerr,
        fmt='o', color='black',
        ms=4, capsize=4,
    )
    xmax = data.eval("param_value+param_merrup").max()
    xmax = max(xmax, data.eval("-(param_value+param_merrdown)").max())
    xmax = int(xmax)+1
    ax[0].set_xlim(-xmax, xmax)
    for pos in range(xmax):
        ax[0].axvline(pos, lw=1, color='gray', alpha=0.8)
        ax[0].axvline(-pos, lw=1, color='gray', alpha=0.8)
    ax[0].set_ylim(0, len(y))
    ax[0].set_xticks(np.arange(-(xmax-1), (xmax-1)+0.1, 1.))
    ax[0].set_yticks((x[:-1]+x[1:])/2.)
    labels = [
        converter.get(l, l.replace("_", " "))
        for l in data.index.get_level_values("param").values
    ]
    ax[0].set_yticklabels(labels)
    ax[0].set_xlabel(r'$\theta$')
    ax[1].set_xlabel(r'$\Delta\hat{r}$')
    ax[1].legend(fancybox=True, edgecolor='#d9d9d9')
    return fig, ax

def nllscan(
    x, y, ax=None, marker_kw={}, spline_kw={}, splrep_kw={}, splev_kw={},
    opt_kw={}, root_kw={}, line_kw={}, text_kw={}, nsigs=[1],
    bestfit_guess=[0.], left_bracket=(-np.inf, 0), right_bracket=(0, np.inf),
):
    """
    Helper function to plot a -2*Delta(log(L)) scan from a pd.DataFrame with
    two columns: x variable and y variable (which should hold the
    -2*Delta(log(L)) values.

    Parameters
    ----------
    x : np.ndarray-like
        The input x variable.

    y : np.ndarray-like
        The input y variable. Should hold values of -2*Delta(log(L))

    ax : matplotlib.axes, optional (default=None)
        The axis to draw on.

    marker_kw : dict-like, optional (default={})
        kwargs to pass to ax.plot. Updates a dict with:
        dict(marker='o', ms=2, lw=0., label='Scan', color='#1f78bf')

    spline_kw : dict-like, optional (default={})
        kwargs to pass to ax.plot. Updates a dict with:
        dict(lw=1., label='Spline', color='#e31a1c')

    splrep_kw: dict-like, optional (default={})
        kwargs to pass to scipy.interpolate.splrep. Updates a dict with:
        dict(s=0)

    splev_kw: dict-like, optional (default={})
        kwargs to pass to scipy.interpolate.splev. Updates a dict with:
        dict(der=0)

    opt_kw: dict-like, optional (default={})
        kwargs to pass to scipy.optimize.optimize. Updates a dict with:
        dict(der=0)

    root_kw: dict-like, optional (default={})
        kwargs to pass to scipy.optimize.root_scalar. Updates a dict with:
        dict(method='brentq')

    line_kw: dict-like, optional (default={})
        kwargs to pass to axes.ax?line. Updates a dict with:
        dict(lw=1, ls='--', color='gray')

    text_kw: dict-like, optional (default={})
        kwargs to pass to axes.text. Updates a dict with:
        ict(ha='left', va='bottom', color='gray')

    nsigs : list of floats, optional (default=[1])
        List of number of sigmas to draw on the final plot

    bestfit_guess : list of floats, options (default=[0.])
        Best fit guess of the minimum for scipy.optimize

    left_bracket : tuple of floats, options (default=(-np.inf, 0))
        Guess for left root bracket.

    right_bracket : tuple of floats, options (default=(-np.inf, 0))
        Guess for right root bracket.

    Return
    ------
    pd.DataFrame with columns: nsig and x values
    """
    outdata = []
    if ax is None:
        fig, ax = plt.subplots()

    kw = dict(marker='o', ms=2, lw=0., label='Scan', color='#1f78bf')
    kw.update(marker_kw)
    ax.plot(x, y, **kw)

    # spline
    kw = dict(s=0)
    kw.update(splrep_kw)
    tck = interp.splrep(x, y, **kw)

    kw = dict(der=0)
    kw.update(splev_kw)
    kw["tck"] = tck
    func = functools.partial(interp.splev, **kw)

    xfine = np.linspace(x.min(), x.max(), 201)
    kw = dict(lw=1., label='Spline', color='#e31a1c')
    kw.update(spline_kw)
    ax.plot(xfine, func(xfine), **kw)

    kw = dict(method='L-BFGS-B')
    kw.update(opt_kw)
    bestfit = opt.minimize(func, bestfit_guess, **kw)
    outdata.append({"nsig": 0., "xval": bestfit.x[0]})

    for nsig in nsigs:
        kw = dict(method='brentq')
        kw.update(root_kw)
        kw["bracket"] = left_bracket
        left = opt.root_scalar(lambda x: func(x)-nsig**2, **kw)
        outdata.append({"nsig": nsig, "xval": left.root})

        kw = dict(method='brentq')
        kw.update(root_kw)
        kw["bracket"] = right_bracket
        right = opt.root_scalar(lambda x: func(x)-nsig**2, **kw)
        outdata.append({"nsig": -nsig, "xval": right.root})

        kw = dict(lw=1, ls='--', color='gray')
        kw.update(line_kw)
        ax.axvline(left.root, **kw)
        ax.axvline(right.root, **kw)
        ax.axhline(nsig**2, **kw)

        pos = ax.transData.inverted().transform(
            ax.transAxes.transform((0.025, 1))
        )
        kw = dict(ha='left', va='bottom', color='gray')
        kw.update(text_kw)
        ax.text(pos[0], nsig**2, f'${nsig}\\sigma$', **kw)

    return pd.DataFrame(outdata)<|MERGE_RESOLUTION|>--- conflicted
+++ resolved
@@ -106,18 +106,15 @@
         **kwargs,
     )
 
-<<<<<<< HEAD
 def mc(
     ax, df, label, bins,
-    mcstat=False, mc_kw={}, mcstat_kw={}, proc_kw={}, zorder=0,
+    mcstat=False, mc_kw={}, mcstat_kw={}, proc_kw={},
     mcsyst=False, mcsyst_kw={}, sort_by_process=True,
 ):
     if mcstat and mcsyst:
         raise NotImplementedError("mcstat and mcsyst not implemented together")
-=======
-def mc(ax, df, label, bins, mcstat=False, mc_kw={}, mcstat_kw={}, proc_kw={}):
+
     stacked = mc_kw.pop("stacked") if "stacked" in mc_kw else False
->>>>>>> 6b7417e7
     bin_edges, bin_cents = bin_lows_to_edges_cents(bins)
 
     # preprocess mc
