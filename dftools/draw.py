import functools
import numpy as np
import pandas as pd
import matplotlib as mpl
import matplotlib.transforms as transforms
import matplotlib.pyplot as plt
import scipy.interpolate as interp
import scipy.optimize as opt
from .stats import poisson_interval

__all__ = [
    "cms_label", "legend_data_mc", "data_mc", "data", "mc", "heatmap",
    "annotate_heatmap",
    "process_names", "process_colours",
    "impacts", "nllscan",
]

def cms_label(ax, label, lumi=35.9, energy=13):
    ax.text(
        0, 1, r'$\mathbf{CMS}\ \mathit{'+label+'}$',
        ha='left', va='bottom', transform=ax.transAxes,
    )
    ax.text(
        1, 1, r'${:.1f}\ \mathrm{{fb}}^{{-1}}$ ({:.0f} TeV)'.format(lumi, energy),
        ha='right', va='bottom', transform=ax.transAxes,
    )

def legend_data_mc(
    ax, df_data, df_mc, label, add_ratios=True, offaxis=True, legend_kw={},
):
    handles, labels = ax[0].get_legend_handles_labels()

    if add_ratios:
        # sort by process total
        tdf_mc = pd.pivot_table(
            df_mc, index=label, columns="parent",
            values="sum_w", aggfunc=np.sum,
        )
        tdf_mc = tdf_mc[tdf_mc.sum(axis=0).sort_values().index]

        data_idx = labels.index("Data")
        data_label = labels.pop(data_idx)
        labels = (labels+[data_label])[::-1]
        data_handle = handles.pop(data_idx)
        handles = (handles+[data_handle])[::-1]

        df_data_sum = df_data.sum()
        tdf_mc_sum = tdf_mc.sum()

        fractions = [
            df_data_sum["sum_w"]/tdf_mc_sum.sum(), 1.,
        ] + list((tdf_mc_sum / tdf_mc_sum.sum()).values[::-1])
        fraction_labels = [
            "{:.3f} {}".format(fractions[idx], labels[idx])
            for idx in range(len(labels))
        ]
    else:
        handles = handles[::-1]
        fraction_labels = labels[::-1]

    kwargs = dict(legend_kw)
    kwargs_noloc = dict(kwargs)
    kwargs_noloc.pop("loc", None)
    if offaxis:
        box = ax[0].get_position()
        ax[0].set_position([box.x0, box.y0, box.width*0.8, box.height])
        ax[0].legend(
            handles, fraction_labels, bbox_to_anchor=(1, 1), **kwargs_noloc
        )
        box = ax[1].get_position()
        ax[1].set_position([box.x0, box.y0, box.width*0.8, box.height])
    else:
        ax[0].legend(handles, fraction_labels, **kwargs)

    handles, labels = ax[1].get_legend_handles_labels()
    if offaxis:
        ax[1].legend(handles, labels, bbox_to_anchor=(1, 1), **kwargs_noloc)
    else:
        ax[1].legend(handles, labels, **kwargs)

def bin_lows_to_edges_cents(lows):
    edges = np.array(list(lows)+[2*lows[-1]-lows[-2]])
    cents = (edges[:-1] + edges[1:])/2.
    return edges, cents

def data(ax, df, label, bins, data_kw={}):
    bin_edges, bin_cents = bin_lows_to_edges_cents(bins)

    # draw
    kwargs = dict(fmt='o', lw=1, color='black', label='Data')
    kwargs.update(data_kw)

    neff = df["sum_w"]**2 / df["sum_ww"]
    scale = df["sum_w"]/neff
    mask = df["sum_ww"] == 0.
    neff[mask] = 0.
    scale[mask] = 1.
    down, up = poisson_interval(neff, scale=scale)
    ax.errorbar(
        bin_cents, df["sum_w"], yerr=[df["sum_w"]-down, up-df["sum_w"]],
        **kwargs,
    )

def mc(
    ax, df, label, bins,
    mcstat=False, mc_kw={}, mcstat_kw={}, proc_kw={}, zorder=0,
    mcsyst=False, mcsyst_kw={},
):
    if mcstat and mcsyst:
        raise NotImplementedError("mcstat and mcsyst not implemented together")
    bin_edges, bin_cents = bin_lows_to_edges_cents(bins)

    # preprocess mc
    tdf = pd.pivot_table(
        df, index=label, columns="parent",
        values="sum_w", aggfunc=np.sum,
    )

    # sort by process total
    tdf_procsum = tdf.sum(axis=0)
    tdf = tdf[tdf_procsum.sort_values().index]

    # mc
    procs = tdf.columns.to_series()
    kwargs = dict(
        label=procs.replace(proc_kw.get("labels", {})),
        color=procs.apply(lambda x: proc_kw.get("colours", {}).get(x, "blue")),
        zorder=zorder,
    )
    kwargs.update(mc_kw)
    ax.hist([bin_cents]*tdf.shape[1], bins=bin_edges, weights=tdf.T, **kwargs)

    up = 0.
    down = 0.
    if mcstat:
        tdf_ww = pd.pivot_table(
            df, index=label, columns="parent",
            values="sum_ww", aggfunc=np.sum,
        )
        neff = tdf**2 / tdf_ww
        mask = tdf_ww == 0.
        down_stat, up_stat = poisson_interval(neff, scale=tdf/neff)
        down_stat[mask] = 0.
        up_stat[mask] = np.inf
        kwargs = dict(color='black', alpha=0.2)
        kwargs.update(mcstat_kw)
        up_stat = up_stat - tdf.values
        down_stat = tdf.values - down_stat
        up += up_stat[:,0]
        down += down_stat[:,0]

    if mcsyst:
        # symmetric systematic unc.
        tdf_ww = pd.pivot_table(
            df, index=label, columns="parent",
            values="sum_ww", aggfunc=np.sum,
        )
        down_syst = np.sqrt(tdf_ww).values
        up_syst = np.sqrt(tdf_ww).values
        kwargs = dict(color='black', alpha=0.2)
        kwargs.update(mcsyst_kw)
        up = np.sqrt(up**2 + up_syst[:,0]**2)
        down = np.sqrt(down**2 + down_syst[:,0]**2)

    if mcstat or mcsyst:
        down_fill = tdf.values[:,0] - down
        up_fill = tdf.values[:,0] + up
        ax.fill_between(
            bin_edges, list(up_fill)+[up_fill[-1]],
            list(down_fill)+[down_fill[-1]],
            step='post', **kwargs
        )

def data_mc(
<<<<<<< HEAD
    ax, df_data, df_mc, label, bins, sigs=[], blind=False, log=True, legend=True,
    ratio=True, sm_total=True, mcstat_top=False, mcstat=True, mcsyst_top=False, 
    mcsyst=False, add_ratios=True, mc_kw={}, sig_kw={}, mcstat_kw={}, 
    mcsyst_kw={}, sm_kw={}, data_kw={}, proc_kw={}, legend_kw={}, cms_kw={},
=======
    ax, df_data, df_mc, label, bins, sigs=[], blind=False, log=True,
    legend=True, ratio=True, sm_total=True, mcstat_top=False, add_ratios=True,
    mc_kw={}, sig_kw={}, mcstat_kw={}, sm_kw={}, data_kw={}, proc_kw={},
    legend_kw={}, cms_kw={},
>>>>>>> 610ec664
):
    # collect signals if set
    sigs = sigs[::-1]
    sig_mask = ~df_mc.index.get_level_values("parent").isin(sigs)
    df_sig = df_mc.loc[~sig_mask].copy(deep=True)

    df_mc_sm = df_mc.loc[sig_mask].copy(deep=True)

    # preprocessing
    df_mc_sum = df_mc_sm.groupby(label).sum()
    df_mc_sum.loc[:,"parent"] = "SMTotal"
    df_mc_sum = df_mc_sum.groupby(["parent", label]).sum()

    # draw
    if log:
        ax[0].set_yscale('log')

    bin_edges, _ = bin_lows_to_edges_cents(bins)
    ax[0].set_xlim(bin_edges.min(), bin_edges.max())

    # signals - top panel
    sig_kw_ = dict(histtype='step', zorder=1)
    sig_kw_.update(sig_kw)
    if len(sigs) > 0:
        mc(
            ax[0], df_sig, label, bins, mcstat=False, mc_kw=sig_kw_,
            proc_kw=proc_kw,
        )

    # MC - top panel
    mc_kw_ = dict(stacked=True)
    mc_kw_.update(mc_kw)
    mc(
        ax[0], df_mc_sm, label, bins, mcstat=False,
        mc_kw=mc_kw_, proc_kw=proc_kw,
    )

    # SM total - top panel
    if sm_total:
        mc_kw_ = dict(histtype='step')
        mc_kw_.update(sm_kw)
        mcstat_kw_ = dict(label="", color="black", alpha=0.2)
        mcstat_kw_.update(mcstat_kw)
        mc(
            ax[0], df_mc_sum, label, bins, mcstat=mcstat_top, mcsyst=mcsyst_top,
            mc_kw=mc_kw_, mcstat_kw=mcstat_kw_, proc_kw=proc_kw,
        )

    # Data - top panel
    if not blind:
        data(ax[0], df_data, label, bins, data_kw=data_kw)

    # CMS label - top panel
    kwargs = dict(label="Preliminary", lumi=35.9, energy=13)
    kwargs.update(cms_kw)
    #cms_label(ax[0], **kwargs)

    # SM total ratio - bottom panel
    df_mc_sum_ratio = df_mc_sum.copy()
    df_mc_sum_ratio.loc[:,"sum_w"] = 1.
    df_mc_sum_ratio.loc[:,"sum_ww"] = df_mc_sum["sum_ww"]/df_mc_sum["sum_w"]**2

    if ratio:
        mc_kw_ = dict(label="", histtype='step')
        mc_kw_.update(sm_kw)
        mcstat_kw_ = dict()
        mcsyst_kw_ = dict()
        if mcstat:
            mcstat_kw_ = dict(label="MC stat. unc.", color="black", alpha=0.2)
            mcstat_kw_.update(mcstat_kw)
        if mcsyst:
            mcsyst_kw_ = dict(label="MC syst. unc.", color="black", alpha=0.2)
            mcsyst_kw_.update(mcsyst_kw)

        mc(
            ax[1], df_mc_sum_ratio, label, bins, mcstat=mcstat, mcsyst=mcsyst, 
            mc_kw=mc_kw_,
            mcstat_kw=mcstat_kw_, mcsyst_kw=mcsyst_kw_, proc_kw=proc_kw,
        )

        # Data ratio - bottom panel
        if not blind:
            kwargs = dict(data_kw)
            kwargs["label"] = ""
            df_data_ratio = df_data.copy()
            df_data_ratio.loc[:,"sum_w"] = df_data["sum_w"]/df_mc_sum["sum_w"].values
            df_data_ratio.loc[:,"sum_ww"] = df_data["sum_ww"]/df_mc_sum["sum_w"].values**2
            data(ax[1], df_data_ratio, label, bins, data_kw=kwargs)

        if legend:
            offaxis = legend_kw.pop("offaxis", True)
            kwargs = dict(labelspacing=0.05)
            kwargs.update(legend_kw)
            legend_data_mc(
                ax, df_data, df_mc, label, add_ratios=add_ratios,
                offaxis=offaxis, legend_kw=kwargs,
            )

    return ax

def heatmap(
    data, row_labels, col_labels, ax, cbar_kw=dict(fraction=0.046, pad=0.04),
    cbarlabel="", grid_kw={}, tick_kw={}, **kwargs,
):
    if not ax:
        ax = plt.gca()

    im = ax.imshow(data, **kwargs)

    cbar = ax.figure.colorbar(im, ax=ax, **cbar_kw)
    cbar.ax.set_ylabel(cbarlabel, rotation=-90, va="bottom")

    ax.set_xticks(np.arange(data.shape[1]))
    ax.set_yticks(np.arange(data.shape[0]))
    ax.set_xticklabels(col_labels)
    ax.set_yticklabels(row_labels)
    ax.tick_params(**tick_kw)

    # Rotate the tick labels and set their alignment.
    plt.setp(
        ax.get_xticklabels(), ha="right", #rotation=-30,
        rotation_mode="anchor",
    )

    # Turn spines off and create white grid.
    for edge, spine in ax.spines.items():
        spine.set_visible(False)

    ax.set_xticks(np.arange(data.shape[1]+1)-.5, minor=True)
    ax.set_yticks(np.arange(data.shape[0]+1)-.5, minor=True)

    gkw = dict(which="minor", color="w", linestyle='-', linewidth=2)
    gkw.update(grid_kw)
    ax.grid(**gkw)
    ax.tick_params(
        which="minor", bottom=False, left=False, top=False, right=False,
    )
    ax.tick_params(
        which="major", bottom=False, left=False, top=False, right=False,
    )

    return im, cbar

def annotate_heatmap(
    im, data=None, valfmt="{x:.2f}", textcolors=["black", "white"],
    cthreshold=lambda z: True, vthreshold=lambda z: True, **textkw,
):
    if not isinstance(data, (list, np.ndarray)):
        data = im.get_array()

    kw = dict(ha="center", va="center")
    kw.update(textkw)

    # Get the formatter in case a string is supplied
    if isinstance(valfmt, str):
        valfmt = mpl.ticker.StrMethodFormatter(valfmt)

    # Loop over the data and create a `Text` for each "pixel".
    # Change the text's color depending on the data.
    texts = []
    for i in range(data.shape[0]):
        for j in range(data.shape[1]):
            kw.update(color=textcolors[int(cthreshold(data[i, j]))])
            if not vthreshold(data[i, j]):
                continue
            text = im.axes.text(j, i, valfmt(data[i, j], None), **kw)
            texts.append(text)

    return texts


process_colours = {
    "SMTotal":          "black",
    "MET":              "black",
    "SingleMuon":       "black",
    "SingleElectron":   "black",
    "ZJetsToNuNu":      "#80b1d3",
    "WJetsToLNu":       "#b3de69",
    "WJetsToENu":       "#b2df8a",
    "WJetsToMuNu":      "#b3de69",
    "WJetsToTauNu":     "#8dd3c7",
    "WJetsToTauLNu":    "#8dd3c7",
    "WJetsToTauHNu":    "#8dd3c7",
    "Diboson":          "#fdb462",
    "DYJetsToLL":       "#ffed6f",
    "DYJetsToEE":       "#fff6b3",
    "DYJetsToMuMu":     "#ffed6f",
    "DYJetsToTauTau":   "#ffe41a",
    "DYJetsToTauLTauL": "#ffe41a",
    "DYJetsToTauHTauL": "#ffe41a",
    "DYJetsToTauHTauH": "#ffe41a",
    "EWKV2Jets":        "#bebada",
    "SingleTop":        "#fccde5",
    "TTJets":           "#bc80bd",
    "Top":              "#bc80bd",
    "QCD":              "#fb8072",
    "G1Jet":            "#ccebc5",
    "VGamma":           "#ffffb3",
    "Minor":            "#d9d9d9",
    "MinorBkgs":        "#d9d9d9",
}

process_names = {
    "SMTotal":          "SM total",
    "MET":              "MET",
    "SingleMuon":       "Single Muon",
    "SingleElectron":   "Single Electron",
    "ZJetsToNuNu":      "$Z(\\rightarrow \\nu\\nu)+j$",
    "WJetsToLNu":       "$W(\\rightarrow l\\nu)+j$",
    "WJetsToENu":       "$W(\\rightarrow e\\nu)+j$",
    "WJetsToMuNu":      "$W(\\rightarrow \\mu\\nu)+j$",
    "WJetsToTauNu":     "$W(\\rightarrow \\tau\\nu)+j$",
    "WJetsToTauLNu":    "$W(\\rightarrow \\tau_{l}\\nu)+j$",
    "WJetsToTauHNu":    "$W(\\rightarrow \\tau_{h}\\nu)+j$",
    "Diboson":          "Diboson",
    "DYJetsToLL":       "$Z/\\gamma^{*}(\\rightarrow ll)+j$",
    "DYJetsToEE":       "$Z/\\gamma^{*}(\\rightarrow ee)+j$",
    "DYJetsToMuMu":     "$Z/\\gamma^{*}(\\rightarrow \\mu\\mu)+j$",
    "DYJetsToTauTau":   "$Z/\\gamma^{*}(\\rightarrow \\tau\\tau)+j$",
    "DYJetsToTauLTauL": "$Z/\\gamma^{*}(\\rightarrow \\tau_{l}\\tau_{l})+j$",
    "DYJetsToTauHTauL": "$Z/\\gamma^{*}(\\rightarrow \\tau_{l}\\tau_{h})+j$",
    "DYJetsToTauHTauH": "$Z/\\gamma^{*}(\\rightarrow \\tau_{h}\\tau_{h})+j$",
    "EWKV2Jets":        "VBS",
    "SingleTop":        "Single Top",
    "TTJets":           "$t\\bar{t}+j$",
    "QCD":              "QCD multijet",
    "G1Jet":            "$\\gamma+j$",
    "VGamma":           "$V+\\gamma$",
    "Minor":            "Minor",
    "MinorBkgs":        "Minor",
}

nuisance_names = {
    "d1kqcd": r'$\delta^{(1)}k_{\mathrm{QCD}}$',
    "d2kqcd": r'$\delta^{(2)}k_{\mathrm{QCD}}$',
    "d3kqcd": r'$\delta^{(3)}k_{\mathrm{QCD}}$',
    "d1kew": r'$\delta^{(1)}k_{\mathrm{EW}}$',
    "d2keww": r'$\delta^{(2)}k_{\mathrm{EW}}^{\mathrm{W}}$',
    "d2kewz": r'$\delta^{(2)}k_{\mathrm{EW}}^{\mathrm{Z}}$',
    "d3keww": r'$\delta^{(3)}k_{\mathrm{EW}}^{\mathrm{W}}$',
    "d3kewz": r'$\delta^{(3)}k_{\mathrm{EW}}^{\mathrm{Z}}$',
    "dkmix": r'$\delta k_{\mathrm{mix}}$',
    "jesTotal": r'JES',
    "jerSF": r'JER',
    "unclust": r'Unclustered energy',
    "lhePdfWeight": r'PDF',
    "btagSF": r'$b$-tag veto',
    "photonIdLoose": r'Photon id. veto',
    "photonPixelSeedVeto": r'Photon pixel veto',
    "tauIdTight": r'$\tau_h$-tag id. selection',
    "tauIdVLoose": r'$\tau_h$-tag id. veto',
    "muonIdLooseSyst": r'Muon id. veto (syst.)',
    "muonIdLooseStat": r'Muon id. veto (stat.)',
    "muonIsoLooseSyst": r'Muon iso. veto (syst.)',
    "muonIsoLooseStat": r'Muon iso. veto (stat.)',
    "muonIdTightSyst": r'Muon id. selection (syst.)',
    "muonIdTightStat": r'Muon id. selection (stat.)',
    "muonIsoTightSyst": r'Muon iso. selection (syst.)',
    "muonIsoTightStat": r'Muon iso. selection (stat.)',
    "eleIdIsoVeto": r'Electron id. veto',
    "eleIdIsoTight": r'Electron id. selection',
    "eleReco": r'Electron reconstruction',
    "eleTrig": r'Electron trigger',
    "prefiring": r'ECAL timing',
    "pileup": r'Pileup',
    "lumi": r'Luminosity',
    "metTrig0MuSyst": r'$p_{\mathrm{T}}^{\mathrm{miss}}$ trigger ($0\mu$)',
    "metTrig1MuSyst": r'$p_{\mathrm{T}}^{\mathrm{miss}}$ trigger ($1\mu$)',
    "metTrig2MuSyst": r'$p_{\mathrm{T}}^{\mathrm{miss}}$ trigger ($2\mu$)',
    "metTrigReferenceTriggerSyst": r'$p_{\mathrm{T}}^{\mathrm{miss}}$ trigger (ref.)',
    "metTrigMonojetSyst": r'$p_{\mathrm{T}}^{\mathrm{miss}}$ trigger ($\p_{\mathrm{T}}^{\mathrm{miss}}+\mathrm{jets}$)',
    "metTrigSingleMuonSyst": r'$p_{\mathrm{T}}^{\mathrm{miss}}$ trigger ($\mu+\mathrm{jets}$)',
    "metTrigDoubleMuonSyst": r'$p_{\mathrm{T}}^{\mathrm{miss}}$ trigger ($\mu\mu+\mathrm{jets}$)',
    "metTrigSingleTauSyst": r'$p_{\mathrm{T}}^{\mathrm{miss}}$ trigger ($\tau_h+\mathrm{jets}$)',
    "metTrigSingleElectronSyst": r'$p_{\mathrm{T}}^{\mathrm{miss}}$ trigger ($e+\mathrm{jets}$)',
    "metTrigDoubleElectronSyst": r'$p_{\mathrm{T}}^{\mathrm{miss}}$ trigger ($ee+\mathrm{jets}$)',
}

def impacts(data, ax=None, converter=nuisance_names):
    if ax is None:
        fig, ax = plt.subplots(
            figsize=(4,4), dpi=150,
            ncols=2, nrows=1,
            sharex=False, sharey=True,
            gridspec_kw={"hspace": 0., "wspace": 0.},
        )

    ax[0].minorticks_off()
    ax[1].minorticks_off()
    ax[1].set_yticklabels([])

    y = data["poi_paramdown"].values
    x = np.linspace(0., len(y), len(y)+1)
    ax[1].hist(
        x[:-1], bins=x, weights=y,
        color='#1f78b4', alpha=0.8,
        orientation='horizontal',
        label=r'$-1\sigma$',
    )
    y = data["poi_paramup"].values
    ax[1].hist(
        x[:-1], bins=x, weights=y,
        color='#e31a1c', alpha=0.8,
        orientation='horizontal',
        label=r'$+1\sigma$',
    )
    xmax = np.max(np.abs(ax[1].get_xlim()))
    ax[1].set_xlim(-1.1*xmax, 1.1*xmax)
    ax[1].set_ylim(0, len(y))
    ax[1].axvline(0, lw=1, color='gray', alpha=0.8)

    y = data["param_value"].values
    yerr = (
        -1*data["param_merrdown"].values,
        data["param_merrup"].values,
    )
    ax[0].errorbar(
        y, (x[:-1]+x[1:])/2., xerr=yerr,
        fmt='o', color='black',
        ms=4, capsize=4,
    )
    xmax = data.eval("param_value+param_merrup").max()
    xmax = max(xmax, data.eval("-(param_value+param_merrdown)").max())
    xmax = int(xmax)+1
    ax[0].set_xlim(-xmax, xmax)
    for pos in range(xmax):
        ax[0].axvline(pos, lw=1, color='gray', alpha=0.8)
        ax[0].axvline(-pos, lw=1, color='gray', alpha=0.8)
    ax[0].set_ylim(0, len(y))
    ax[0].set_xticks(np.arange(-(xmax-1), (xmax-1)+0.1, 1.))
    ax[0].set_yticks((x[:-1]+x[1:])/2.)
    labels = [
        converter.get(l, l.replace("_", " "))
        for l in data.index.get_level_values("param").values
    ]
    ax[0].set_yticklabels(labels)
    ax[0].set_xlabel(r'$\theta$')
    ax[1].set_xlabel(r'$\Delta\hat{r}$')
    ax[1].legend(fancybox=True, edgecolor='#d9d9d9')
    return fig, ax

def nllscan(
    x, y, ax=None, marker_kw={}, spline_kw={}, splrep_kw={}, splev_kw={},
    opt_kw={}, root_kw={}, line_kw={}, text_kw={}, nsigs=[1],
    bestfit_guess=[0.], left_bracket=(-np.inf, 0), right_bracket=(0, np.inf),
):
    """
    Helper function to plot a -2*Delta(log(L)) scan from a pd.DataFrame with
    two columns: x variable and y variable (which should hold the
    -2*Delta(log(L)) values.

    Parameters
    ----------
    x : np.ndarray-like
        The input x variable.

    y : np.ndarray-like
        The input y variable. Should hold values of -2*Delta(log(L))

    ax : matplotlib.axes, optional (default=None)
        The axis to draw on.

    marker_kw : dict-like, optional (default={})
        kwargs to pass to ax.plot. Updates a dict with:
        dict(marker='o', ms=2, lw=0., label='Scan', color='#1f78bf')

    spline_kw : dict-like, optional (default={})
        kwargs to pass to ax.plot. Updates a dict with:
        dict(lw=1., label='Spline', color='#e31a1c')

    splrep_kw: dict-like, optional (default={})
        kwargs to pass to scipy.interpolate.splrep. Updates a dict with:
        dict(s=0)

    splev_kw: dict-like, optional (default={})
        kwargs to pass to scipy.interpolate.splev. Updates a dict with:
        dict(der=0)

    opt_kw: dict-like, optional (default={})
        kwargs to pass to scipy.optimize.optimize. Updates a dict with:
        dict(der=0)

    root_kw: dict-like, optional (default={})
        kwargs to pass to scipy.optimize.root_scalar. Updates a dict with:
        dict(method='brentq')

    line_kw: dict-like, optional (default={})
        kwargs to pass to axes.ax?line. Updates a dict with:
        dict(lw=1, ls='--', color='gray')

    text_kw: dict-like, optional (default={})
        kwargs to pass to axes.text. Updates a dict with:
        ict(ha='left', va='bottom', color='gray')

    nsigs : list of floats, optional (default=[1])
        List of number of sigmas to draw on the final plot

    bestfit_guess : list of floats, options (default=[0.])
        Best fit guess of the minimum for scipy.optimize

    left_bracket : tuple of floats, options (default=(-np.inf, 0))
        Guess for left root bracket.

    right_bracket : tuple of floats, options (default=(-np.inf, 0))
        Guess for right root bracket.

    Return
    ------
    pd.DataFrame with columns: nsig and x values
    """
    outdata = []
    if ax is None:
        fig, ax = plt.subplots()

    kw = dict(marker='o', ms=2, lw=0., label='Scan', color='#1f78bf')
    kw.update(marker_kw)
    ax.plot(x, y, **kw)

    # spline
    kw = dict(s=0)
    kw.update(splrep_kw)
    tck = interp.splrep(x, y, **kw)

    kw = dict(der=0)
    kw.update(splev_kw)
    kw["tck"] = tck
    func = functools.partial(interp.splev, **kw)

    xfine = np.linspace(x.min(), x.max(), 201)
    kw = dict(lw=1., label='Spline', color='#e31a1c')
    kw.update(spline_kw)
    ax.plot(xfine, func(xfine), **kw)

    kw = dict(method='L-BFGS-B')
    kw.update(opt_kw)
    bestfit = opt.minimize(func, bestfit_guess, **kw)
    outdata.append({"nsig": 0., "xval": bestfit.x[0]})

    for nsig in nsigs:
        kw = dict(method='brentq')
        kw.update(root_kw)
        kw["bracket"] = left_bracket
        left = opt.root_scalar(lambda x: func(x)-nsig**2, **kw)
        outdata.append({"nsig": nsig, "xval": left.root})

        kw = dict(method='brentq')
        kw.update(root_kw)
        kw["bracket"] = right_bracket
        right = opt.root_scalar(lambda x: func(x)-nsig**2, **kw)
        outdata.append({"nsig": -nsig, "xval": right.root})

        kw = dict(lw=1, ls='--', color='gray')
        kw.update(line_kw)
        ax.axvline(left.root, **kw)
        ax.axvline(right.root, **kw)
        ax.axhline(nsig**2, **kw)

        pos = ax.transData.inverted().transform(
            ax.transAxes.transform((0.025, 1))
        )
        kw = dict(ha='left', va='bottom', color='gray')
        kw.update(text_kw)
        ax.text(pos[0], nsig**2, f'${nsig}\\sigma$', **kw)

    return pd.DataFrame(outdata)<|MERGE_RESOLUTION|>--- conflicted
+++ resolved
@@ -172,17 +172,10 @@
         )
 
 def data_mc(
-<<<<<<< HEAD
     ax, df_data, df_mc, label, bins, sigs=[], blind=False, log=True, legend=True,
     ratio=True, sm_total=True, mcstat_top=False, mcstat=True, mcsyst_top=False, 
     mcsyst=False, add_ratios=True, mc_kw={}, sig_kw={}, mcstat_kw={}, 
     mcsyst_kw={}, sm_kw={}, data_kw={}, proc_kw={}, legend_kw={}, cms_kw={},
-=======
-    ax, df_data, df_mc, label, bins, sigs=[], blind=False, log=True,
-    legend=True, ratio=True, sm_total=True, mcstat_top=False, add_ratios=True,
-    mc_kw={}, sig_kw={}, mcstat_kw={}, sm_kw={}, data_kw={}, proc_kw={},
-    legend_kw={}, cms_kw={},
->>>>>>> 610ec664
 ):
     # collect signals if set
     sigs = sigs[::-1]
