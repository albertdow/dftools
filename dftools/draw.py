import functools
import numpy as np
import pandas as pd
import matplotlib as mpl
import matplotlib.transforms as transforms
import matplotlib.pyplot as plt
import scipy.interpolate as interp
import scipy.optimize as opt
from .stats import poisson_interval

__all__ = [
    "cms_label", "legend_data_mc", "data_mc", "data", "mc", "heatmap",
    "annotate_heatmap",
    "process_names", "process_colours",
    "impacts", "nllscan",
]

def cms_label(ax, label, lumi=35.9, energy=13, extra_label=""):
    ax.text(
        0, 1, r'$\mathbf{CMS}\ \mathit{'+label+'}$',
        ha='left', va='bottom', transform=ax.transAxes,
    )
    ax.text(
        1, 1, r'${:.1f}\ \mathrm{{fb}}^{{-1}}$ ({:.0f} TeV)'.format(lumi, energy),
        ha='right', va='bottom', transform=ax.transAxes,
    )
    # label on centre top of axes
    ax.text(
        0.5, 1, extra_label,
        ha='center', va='bottom', transform=ax.transAxes,
    )

def legend_data_mc(
    ax, df_data, df_mc, label, add_ratios=True, offaxis=True, legend_kw={},
):
    handles, labels = ax[0].get_legend_handles_labels()

    if add_ratios:
        # sort by process total
        tdf_mc = pd.pivot_table(
            df_mc, index=label, columns="parent",
            values="sum_w", aggfunc=np.sum,
        )
        tdf_mc = tdf_mc[tdf_mc.sum(axis=0).sort_values().index]

        data_idx = labels.index("Data")
        data_label = labels.pop(data_idx)
        labels = (labels+[data_label])[::-1]
        data_handle = handles.pop(data_idx)
        handles = (handles+[data_handle])[::-1]

        df_data_sum = df_data.sum()
        tdf_mc_sum = tdf_mc.sum()

        fractions = [
            df_data_sum["sum_w"]/tdf_mc_sum.sum(), 1.,
        ] + list((tdf_mc_sum / tdf_mc_sum.sum()).values[::-1])
        fraction_labels = [
            "{:.3f} {}".format(fractions[idx], labels[idx])
            for idx in range(len(labels))
        ]
    else:
        handles = handles[::-1]
        fraction_labels = labels[::-1]

    kwargs = dict(legend_kw)
    kwargs_noloc = dict(kwargs)
    kwargs_noloc.pop("loc", None)
    if offaxis:
        box = ax[0].get_position()
        ax[0].set_position([box.x0, box.y0, box.width*0.8, box.height])
        ax[0].legend(
            handles, fraction_labels, bbox_to_anchor=(1, 1), **kwargs_noloc
        )
        box = ax[1].get_position()
        ax[1].set_position([box.x0, box.y0, box.width*0.8, box.height])
    else:
        ax[0].legend(handles, fraction_labels, **kwargs)

    handles, labels = ax[1].get_legend_handles_labels()
    if offaxis:
        ax[1].legend(handles, labels, bbox_to_anchor=(1, 1), **kwargs_noloc)
    else:
        ax[1].legend(handles, labels, **kwargs)

def bin_lows_to_edges_cents(lows):
    edges = np.array(list(lows)+[2*lows[-1]-lows[-2]])
    cents = (edges[:-1] + edges[1:])/2.
    return edges, cents

def data(ax, df, label, bins, data_kw={}):
    bin_edges, bin_cents = bin_lows_to_edges_cents(bins)

    # draw
    kwargs = dict(fmt='o', lw=1, color='black', label='Data')
    kwargs.update(data_kw)

    mask = (df["sum_ww"]==0.)
    neff = df["sum_w"]**2 / df["sum_ww"]
<<<<<<< HEAD
    scale = df["sum_w"]/neff
    mask = (df["sum_ww"] == 0.)
    neff[mask] = 0.
    scale[mask] = 1.
=======
    neff[mask] = 0.

    scale = df["sum_w"]/neff
    scale[mask] = 1.

>>>>>>> 1eff684a
    down, up = poisson_interval(neff, scale=scale)
    ax.errorbar(
        bin_cents, df["sum_w"], yerr=[df["sum_w"]-down, up-df["sum_w"]],
        **kwargs,
    )

<<<<<<< HEAD
def mc(
    ax, df, label, bins,
    mcstat=False, mc_kw={}, mcstat_kw={}, proc_kw={},
    mcsyst=False, mcsyst_kw={}, sort_by_process=True,
):
    if mcstat and mcsyst:
        raise NotImplementedError("mcstat and mcsyst not implemented together")

=======
def poisson_interval_with_checks(x, variance):
    down, up = poisson_interval(x**2/variance, scale=variance/x)
    mask = (variance==0.)
    down[mask] = 0.
    up[mask] = np.inf
    return down, up

def mc(
    ax, df, label, bins, mcstat=False, mc_kw={}, mcstat_kw={}, proc_kw={},
    zorder=0, interval_func=poisson_interval_with_checks
):
>>>>>>> 1eff684a
    stacked = mc_kw.pop("stacked") if "stacked" in mc_kw else False
    bin_edges, bin_cents = bin_lows_to_edges_cents(bins)

    # preprocess mc
    tdf = pd.pivot_table(
        df, index=label, columns="parent",
        values="sum_w", aggfunc=np.sum,
    )

    # sort by process total
    if sort_by_process:
        tdf_procsum = tdf.sum(axis=0)
        tdf = tdf[tdf_procsum.sort_values().index]

    # mc
    procs = tdf.columns.to_series()

    cumsum = tdf.iloc[:,0].copy(deep=True)
    cumsum.values[:] = 0.
    for idx, proc in enumerate(tdf.columns):
        if stacked:
            prev_cumsum = cumsum.copy(deep=True)
            cumsum += tdf[proc]
        else:
            cumsum = tdf[proc]

        color = proc_kw.get("colours", {}).get(proc, "blue")
        kwargs = {
<<<<<<< HEAD
            "color": color,
=======
            "color": color, "ec": color,
>>>>>>> 1eff684a
            "label": proc_kw.get("labels", {}).get(proc, proc),
        }
        kwargs.update(mc_kw)
        if stacked:
            kwargs.update({"ec": color, "lw": 0.1, "zorder": -idx})
        ax.hist(bin_cents, bins=bin_edges, weights=cumsum, **kwargs)

    up, down = 0., 0.
    if mcstat:
        tdf_ww_up = pd.pivot_table(
            df, index=label, columns="parent",
            values="sum_ww_up", aggfunc=np.sum,
        )
<<<<<<< HEAD
        neff = tdf**2 / tdf_ww
        mask = (tdf_ww == 0.)
        down_stat, up_stat = poisson_interval(neff, scale=tdf/neff)
        down_stat[mask] = 0.
        up_stat[mask] = np.inf
        kwargs = dict(color='black', alpha=0.2)
        kwargs.update(mcstat_kw)
        up_stat = up_stat - tdf.values
        down_stat = tdf.values - down_stat
        up += up_stat[:,0]
        down += down_stat[:,0]

    if mcsyst:
        # symmetric systematic unc.
        tdf_ww = pd.pivot_table(
            df, index=label, columns="parent",
            values="sum_ww", aggfunc=np.sum,
        )
        down_syst = np.sqrt(tdf_ww).values
        up_syst = np.sqrt(tdf_ww).values
        kwargs = dict(color='black', alpha=0.2)
        kwargs.update(mcsyst_kw)
        up = np.sqrt(up**2 + up_syst[:,0]**2)
        down = np.sqrt(down**2 + down_syst[:,0]**2)

    if mcstat or mcsyst:
        down_fill = tdf.values[:,0] - down
        up_fill = tdf.values[:,0] + up
=======
        _, up = interval_func(tdf, tdf_ww_up)

        tdf_ww_down = pd.pivot_table(
            df, index=label, columns="parent",
            values="sum_ww_down", aggfunc=np.sum,
        )
        down, _ = interval_func(tdf, tdf_ww_down)

        kwargs = dict(color='black', alpha=0.2)
        kwargs.update(mcstat_kw)

        down_fill = down[:,0]
        up_fill = up[:,0]
>>>>>>> 1eff684a
        ax.fill_between(
            bin_edges, list(up_fill)+[up_fill[-1]],
            list(down_fill)+[down_fill[-1]],
            step='post', **kwargs
        )

def data_mc(
<<<<<<< HEAD
    ax, df_data, df_mc, label, bins, sigs=[], blind=False, log=True, legend=True,
    ratio=True, sm_total=True, mcstat_top=False, mcstat=True, mcsyst_top=False, 
    mcsyst=False, add_ratios=True, mc_kw={}, sig_kw={}, mcstat_kw={}, 
    mcsyst_kw={}, sm_kw={}, data_kw={}, proc_kw={}, legend_kw={}, cms_kw={},
=======
    ax, df_data, df_mc, label, bins,
    sigs=[], blind=False, log=True, legend=True, ratio=True, sm_total=True,
    mcstat_top=False, mcstat=True, add_ratios=True, show_zeros=False,
    mc_kw={}, sig_kw={}, mcstat_kw={}, sm_kw={}, data_kw={}, proc_kw={},
    legend_kw={}, cms_kw={}, interval_func=poisson_interval_with_checks,
>>>>>>> 1eff684a
):
    _df_data = df_data.copy(deep=True)
    _df_mc = df_mc.copy(deep=True)

    if not show_zeros:
        _df_data.loc[_df_data["sum_w"]==0.,"sum_w"] = np.nan

    # only mc sum_ww can be asymmetric
    if "sum_ww_up" not in _df_mc:
        _df_mc["sum_ww_up"] = _df_mc["sum_ww"]
    if "sum_ww_down" not in _df_mc:
        _df_mc["sum_ww_down"] = _df_mc["sum_ww"]

    # collect signals if set
    sigs = sigs[::-1]
    sig_mask = ~_df_mc.index.get_level_values("parent").isin(sigs)
    df_sig = _df_mc.loc[~sig_mask].copy(deep=True)

    df_mc_sm = _df_mc.loc[sig_mask].copy(deep=True)

    # preprocessing
    df_mc_sum = df_mc_sm.groupby(label).sum()
    df_mc_sum.loc[:,"parent"] = "SMTotal"
    df_mc_sum = df_mc_sum.groupby(["parent", label]).sum()

    # draw
    if log:
        ax[0].set_yscale('log')

    bin_edges, _ = bin_lows_to_edges_cents(bins)
    ax[0].set_xlim(bin_edges.min(), bin_edges.max())

    # signals - top panel
    sig_kw_ = dict(histtype='step', zorder=10)
    sig_kw_.update(sig_kw)
    if len(sigs) > 0:
        mc(
            ax[0], df_sig, label, bins, mcstat=False, mc_kw=sig_kw_,
<<<<<<< HEAD
            proc_kw=proc_kw, sort_by_process=False,
=======
            proc_kw=proc_kw, interval_func=interval_func,
>>>>>>> 1eff684a
        )

    # MC - top panel
    mc_kw_ = dict(stacked=True)
    mc_kw_.update(mc_kw)
    mc(
        ax[0], df_mc_sm, label, bins, mcstat=False,
<<<<<<< HEAD
        mc_kw=mc_kw_, proc_kw=proc_kw,
=======
        mc_kw=mc_kw_, proc_kw=proc_kw, interval_func=interval_func,
>>>>>>> 1eff684a
    )

    # SM total - top panel
    if sm_total:
        mc_kw_ = dict(histtype='step')
        mc_kw_.update(sm_kw)
        mcstat_kw_ = dict(label="", color="black", alpha=0.2)
        mcstat_kw_.update(mcstat_kw)
        mc(
<<<<<<< HEAD
            ax[0], df_mc_sum, label, bins, mcstat=mcstat_top, mcsyst=mcsyst_top,
            mc_kw=mc_kw_, mcstat_kw=mcstat_kw_, proc_kw=proc_kw,
=======
            ax[0], df_mc_sum, label, bins, mcstat=mcstat_top, mc_kw=mc_kw_,
            mcstat_kw=mcstat_kw_, proc_kw=proc_kw, interval_func=interval_func,
>>>>>>> 1eff684a
        )

    # Data - top panel
    if not blind:
        data(ax[0], _df_data, label, bins, data_kw=data_kw)

    # CMS label - top panel
    kwargs = dict(label="Preliminary", lumi=35.9, energy=13)
    kwargs.update(cms_kw)
    #cms_label(ax[0], **kwargs)

    # SM total ratio - bottom panel
    df_mc_sum_ratio = df_mc_sum.copy()
    df_mc_sum_ratio.loc[:,"sum_w"] = 1.
    df_mc_sum_ratio.loc[:,"sum_ww_up"] = (
        df_mc_sum["sum_ww_up"]/df_mc_sum["sum_w"]**2
    )
    df_mc_sum_ratio.loc[:,"sum_ww_down"] = (
        df_mc_sum["sum_ww_down"]/df_mc_sum["sum_w"]**2
    )

    if ratio:
        mc_kw_ = dict(label="", histtype='step')
        mc_kw_.update(sm_kw)
<<<<<<< HEAD
        mcstat_kw_ = dict()
        mcsyst_kw_ = dict()
        if mcstat:
            mcstat_kw_ = dict(label="MC stat. unc.", color="black", alpha=0.2)
            mcstat_kw_.update(mcstat_kw)
        if mcsyst:
            mcsyst_kw_ = dict(label="MC syst. unc.", color="black", alpha=0.2)
            mcsyst_kw_.update(mcsyst_kw)

        mc(
            ax[1], df_mc_sum_ratio, label, bins, mcstat=mcstat, mcsyst=mcsyst, 
            mc_kw=mc_kw_,
            mcstat_kw=mcstat_kw_, mcsyst_kw=mcsyst_kw_, proc_kw=proc_kw,
=======
        mcstat_kw_ = dict(label="MC stat. unc.", color="black", alpha=0.2)
        mcstat_kw_.update(mcstat_kw)

        mc(
            ax[1], df_mc_sum_ratio, label, bins, mcstat=mcstat, mc_kw=mc_kw_,
            mcstat_kw=mcstat_kw_, proc_kw=proc_kw, interval_func=interval_func,
>>>>>>> 1eff684a
        )

        # Data ratio - bottom panel
        if not blind:
            kwargs = dict(data_kw)
            kwargs["label"] = ""
            df_data_ratio = _df_data.copy()
            df_data_ratio.loc[:,"sum_w"] = _df_data["sum_w"]/df_mc_sum["sum_w"].values
            df_data_ratio.loc[:,"sum_ww"] = _df_data["sum_ww"]/df_mc_sum["sum_w"].values**2
            data(ax[1], df_data_ratio, label, bins, data_kw=kwargs)

        if legend:
            offaxis = legend_kw.pop("offaxis", True)
            kwargs = dict(labelspacing=0.05)
            kwargs.update(legend_kw)
            legend_data_mc(
                ax, _df_data, _df_mc, label, add_ratios=add_ratios,
                offaxis=offaxis, legend_kw=kwargs,
            )

    return ax

def heatmap(
    data, row_labels, col_labels, ax, cbar_kw=dict(fraction=0.046, pad=0.04),
    cbarlabel="", grid_kw={}, tick_kw={}, **kwargs,
):
    if not ax:
        ax = plt.gca()

    im = ax.imshow(data, **kwargs)

    cbar = ax.figure.colorbar(im, ax=ax, **cbar_kw)
    cbar.ax.set_ylabel(cbarlabel, rotation=-90, va="bottom")

    ax.set_xticks(np.arange(data.shape[1]))
    ax.set_yticks(np.arange(data.shape[0]))
    ax.set_xticklabels(col_labels)
    ax.set_yticklabels(row_labels)
    ax.tick_params(**tick_kw)

    # Rotate the tick labels and set their alignment.
    plt.setp(
        ax.get_xticklabels(), ha="right", #rotation=-30,
        rotation_mode="anchor",
    )

    # Turn spines off and create white grid.
    for edge, spine in ax.spines.items():
        spine.set_visible(False)

    ax.set_xticks(np.arange(data.shape[1]+1)-.5, minor=True)
    ax.set_yticks(np.arange(data.shape[0]+1)-.5, minor=True)

    gkw = dict(which="minor", color="w", linestyle='-', linewidth=2)
    gkw.update(grid_kw)
    ax.grid(**gkw)
    ax.tick_params(
        which="minor", bottom=False, left=False, top=False, right=False,
    )
    ax.tick_params(
        which="major", bottom=False, left=False, top=False, right=False,
    )

    return im, cbar

def annotate_heatmap(
    im, data=None, valfmt="{x:.2f}", textcolors=["black", "white"],
    cthreshold=lambda z: True, vthreshold=lambda z: True, **textkw,
):
    if not isinstance(data, (list, np.ndarray)):
        data = im.get_array()

    kw = dict(ha="center", va="center")
    kw.update(textkw)

    # Get the formatter in case a string is supplied
    if isinstance(valfmt, str):
        valfmt = mpl.ticker.StrMethodFormatter(valfmt)

    # Loop over the data and create a `Text` for each "pixel".
    # Change the text's color depending on the data.
    texts = []
    for i in range(data.shape[0]):
        for j in range(data.shape[1]):
            kw.update(color=textcolors[int(cthreshold(data[i, j]))])
            if not vthreshold(data[i, j]):
                continue
            text = im.axes.text(j, i, valfmt(data[i, j], None), **kw)
            texts.append(text)

    return texts


process_colours = {
    "SMTotal":          "black",
    "MET":              "black",
    "SingleMuon":       "black",
    "SingleElectron":   "black",
    "ZJetsToNuNu":      "#80b1d3",
    "WJetsToLNu":       "#b3de69",
    "WJetsToENu":       "#b2df8a",
    "WJetsToMuNu":      "#b3de69",
    "WJetsToTauNu":     "#8dd3c7",
    "WJetsToTauLNu":    "#8dd3c7",
    "WJetsToTauHNu":    "#8dd3c7",
    "Diboson":          "#fdb462",
    "DYJetsToLL":       "#ffed6f",
    "DYJetsToEE":       "#fff6b3",
    "DYJetsToMuMu":     "#ffed6f",
    "DYJetsToTauTau":   "#ffe41a",
    "DYJetsToTauLTauL": "#ffe41a",
    "DYJetsToTauHTauL": "#ffe41a",
    "DYJetsToTauHTauH": "#ffe41a",
    "EWKV2Jets":        "#bebada",
    "SingleTop":        "#fccde5",
    "TTJets":           "#bc80bd",
    "Top":              "#bc80bd",
    "QCD":              "#fb8072",
    "G1Jet":            "#ccebc5",
    "VGamma":           "#ffffb3",
    "Minor":            "#d9d9d9",
    "MinorBkgs":        "#d9d9d9",
}

process_names = {
    "SMTotal":          "SM total",
    "MET":              "MET",
    "SingleMuon":       "Single Muon",
    "SingleElectron":   "Single Electron",
    "ZJetsToNuNu":      "$Z(\\rightarrow \\nu\\nu)+j$",
    "WJetsToLNu":       "$W(\\rightarrow l\\nu)+j$",
    "WJetsToENu":       "$W(\\rightarrow e\\nu)+j$",
    "WJetsToMuNu":      "$W(\\rightarrow \\mu\\nu)+j$",
    "WJetsToTauNu":     "$W(\\rightarrow \\tau\\nu)+j$",
    "WJetsToTauLNu":    "$W(\\rightarrow \\tau_{l}\\nu)+j$",
    "WJetsToTauHNu":    "$W(\\rightarrow \\tau_{h}\\nu)+j$",
    "Diboson":          "Diboson",
    "DYJetsToLL":       "$Z/\\gamma^{*}(\\rightarrow ll)+j$",
    "DYJetsToEE":       "$Z/\\gamma^{*}(\\rightarrow ee)+j$",
    "DYJetsToMuMu":     "$Z/\\gamma^{*}(\\rightarrow \\mu\\mu)+j$",
    "DYJetsToTauTau":   "$Z/\\gamma^{*}(\\rightarrow \\tau\\tau)+j$",
    "DYJetsToTauLTauL": "$Z/\\gamma^{*}(\\rightarrow \\tau_{l}\\tau_{l})+j$",
    "DYJetsToTauHTauL": "$Z/\\gamma^{*}(\\rightarrow \\tau_{l}\\tau_{h})+j$",
    "DYJetsToTauHTauH": "$Z/\\gamma^{*}(\\rightarrow \\tau_{h}\\tau_{h})+j$",
    "EWKV2Jets":        "VBS",
    "SingleTop":        "Single Top",
    "TTJets":           "$t\\bar{t}+j$",
    "QCD":              "QCD multijet",
    "G1Jet":            "$\\gamma+j$",
    "VGamma":           "$V+\\gamma$",
    "Minor":            "Minor",
    "MinorBkgs":        "Minor",
}

nuisance_names = {
    "d1kqcd": r'$\delta^{(1)}k_{\mathrm{QCD}}$',
    "d2kqcd": r'$\delta^{(2)}k_{\mathrm{QCD}}$',
    "d3kqcd": r'$\delta^{(3)}k_{\mathrm{QCD}}$',
    "d1kew": r'$\delta^{(1)}k_{\mathrm{EW}}$',
    "d2keww": r'$\delta^{(2)}k_{\mathrm{EW}}^{\mathrm{W}}$',
    "d2kewz": r'$\delta^{(2)}k_{\mathrm{EW}}^{\mathrm{Z}}$',
    "d3keww": r'$\delta^{(3)}k_{\mathrm{EW}}^{\mathrm{W}}$',
    "d3kewz": r'$\delta^{(3)}k_{\mathrm{EW}}^{\mathrm{Z}}$',
    "dkmix": r'$\delta k_{\mathrm{mix}}$',
    "jesTotal": r'JES',
    "jerSF": r'JER',
    "unclust": r'Unclustered energy',
    "lhePdfWeight": r'PDF',
    "btagSF": r'$b$-tag veto',
    "photonIdLoose": r'Photon id. veto',
    "photonPixelSeedVeto": r'Photon pixel veto',
    "tauIdTight": r'$\tau_h$-tag id. selection',
    "tauIdVLoose": r'$\tau_h$-tag id. veto',
    "muonIdLooseSyst": r'Muon id. veto (syst.)',
    "muonIdLooseStat": r'Muon id. veto (stat.)',
    "muonIsoLooseSyst": r'Muon iso. veto (syst.)',
    "muonIsoLooseStat": r'Muon iso. veto (stat.)',
    "muonIdTightSyst": r'Muon id. selection (syst.)',
    "muonIdTightStat": r'Muon id. selection (stat.)',
    "muonIsoTightSyst": r'Muon iso. selection (syst.)',
    "muonIsoTightStat": r'Muon iso. selection (stat.)',
    "eleIdIsoVeto": r'Electron id. veto',
    "eleIdIsoTight": r'Electron id. selection',
    "eleReco": r'Electron reconstruction',
    "eleTrig": r'Electron trigger',
    "prefiring": r'ECAL timing',
    "pileup": r'Pileup',
    "lumi": r'Luminosity',
    "metTrig0MuSyst": r'$p_{\mathrm{T}}^{\mathrm{miss}}$ trigger ($0\mu$)',
    "metTrig1MuSyst": r'$p_{\mathrm{T}}^{\mathrm{miss}}$ trigger ($1\mu$)',
    "metTrig2MuSyst": r'$p_{\mathrm{T}}^{\mathrm{miss}}$ trigger ($2\mu$)',
    "metTrigReferenceTriggerSyst": r'$p_{\mathrm{T}}^{\mathrm{miss}}$ trigger (ref.)',
    "metTrigMonojetSyst": r'$p_{\mathrm{T}}^{\mathrm{miss}}$ trigger ($\p_{\mathrm{T}}^{\mathrm{miss}}+\mathrm{jets}$)',
    "metTrigSingleMuonSyst": r'$p_{\mathrm{T}}^{\mathrm{miss}}$ trigger ($\mu+\mathrm{jets}$)',
    "metTrigDoubleMuonSyst": r'$p_{\mathrm{T}}^{\mathrm{miss}}$ trigger ($\mu\mu+\mathrm{jets}$)',
    "metTrigSingleTauSyst": r'$p_{\mathrm{T}}^{\mathrm{miss}}$ trigger ($\tau_h+\mathrm{jets}$)',
    "metTrigSingleElectronSyst": r'$p_{\mathrm{T}}^{\mathrm{miss}}$ trigger ($e+\mathrm{jets}$)',
    "metTrigDoubleElectronSyst": r'$p_{\mathrm{T}}^{\mathrm{miss}}$ trigger ($ee+\mathrm{jets}$)',
}

def impacts(data, ax=None, converter=nuisance_names):
    if ax is None:
        fig, ax = plt.subplots(
            figsize=(4,4), dpi=150,
            ncols=2, nrows=1,
            sharex=False, sharey=True,
            gridspec_kw={"hspace": 0., "wspace": 0.},
        )

    ax[0].minorticks_off()
    ax[1].minorticks_off()
    ax[1].set_yticklabels([])

    y = data["poi_paramdown"].values
    x = np.linspace(0., len(y), len(y)+1)
    ax[1].hist(
        x[:-1], bins=x, weights=y,
        color='#1f78b4', alpha=0.8,
        orientation='horizontal',
        label=r'$-1\sigma$',
    )
    y = data["poi_paramup"].values
    ax[1].hist(
        x[:-1], bins=x, weights=y,
        color='#e31a1c', alpha=0.8,
        orientation='horizontal',
        label=r'$+1\sigma$',
    )
    xmax = np.max(np.abs(ax[1].get_xlim()))
    ax[1].set_xlim(-1.1*xmax, 1.1*xmax)
    ax[1].set_ylim(0, len(y))
    ax[1].axvline(0, lw=1, color='gray', alpha=0.8)

    y = data["param_value"].values
    yerr = (
        -1*data["param_merrdown"].values,
        data["param_merrup"].values,
    )
    ax[0].errorbar(
        y, (x[:-1]+x[1:])/2., xerr=yerr,
        fmt='o', color='black',
        ms=4, capsize=4,
    )
    xmax = data.eval("param_value+param_merrup").max()
    xmax = max(xmax, data.eval("-(param_value+param_merrdown)").max())
    xmax = int(xmax)+1
    ax[0].set_xlim(-xmax, xmax)
    for pos in range(xmax):
        ax[0].axvline(pos, lw=1, color='gray', alpha=0.8)
        ax[0].axvline(-pos, lw=1, color='gray', alpha=0.8)
    ax[0].set_ylim(0, len(y))
    ax[0].set_xticks(np.arange(-(xmax-1), (xmax-1)+0.1, 1.))
    ax[0].set_yticks((x[:-1]+x[1:])/2.)
    labels = [
        converter.get(l, l.replace("_", " "))
        for l in data.index.get_level_values("param").values
    ]
    ax[0].set_yticklabels(labels)
    ax[0].set_xlabel(r'$\theta$')
    ax[1].set_xlabel(r'$\Delta\hat{r}$')
    ax[1].legend(fancybox=True, edgecolor='#d9d9d9')
    return fig, ax

def nllscan(
    x, y, ax=None, marker_kw={}, spline_kw={}, splrep_kw={}, splev_kw={},
    opt_kw={}, root_kw={}, line_kw={}, text_kw={}, nsigs=[1],
    bestfit_guess=[0.], left_bracket=(-np.inf, 0), right_bracket=(0, np.inf),
):
    """
    Helper function to plot a -2*Delta(log(L)) scan from a pd.DataFrame with
    two columns: x variable and y variable (which should hold the
    -2*Delta(log(L)) values.

    Parameters
    ----------
    x : np.ndarray-like
        The input x variable.

    y : np.ndarray-like
        The input y variable. Should hold values of -2*Delta(log(L))

    ax : matplotlib.axes, optional (default=None)
        The axis to draw on.

    marker_kw : dict-like, optional (default={})
        kwargs to pass to ax.plot. Updates a dict with:
        dict(marker='o', ms=2, lw=0., label='Scan', color='#1f78bf')

    spline_kw : dict-like, optional (default={})
        kwargs to pass to ax.plot. Updates a dict with:
        dict(lw=1., label='Spline', color='#e31a1c')

    splrep_kw: dict-like, optional (default={})
        kwargs to pass to scipy.interpolate.splrep. Updates a dict with:
        dict(s=0)

    splev_kw: dict-like, optional (default={})
        kwargs to pass to scipy.interpolate.splev. Updates a dict with:
        dict(der=0)

    opt_kw: dict-like, optional (default={})
        kwargs to pass to scipy.optimize.optimize. Updates a dict with:
        dict(der=0)

    root_kw: dict-like, optional (default={})
        kwargs to pass to scipy.optimize.root_scalar. Updates a dict with:
        dict(method='brentq')

    line_kw: dict-like, optional (default={})
        kwargs to pass to axes.ax?line. Updates a dict with:
        dict(lw=1, ls='--', color='gray')

    text_kw: dict-like, optional (default={})
        kwargs to pass to axes.text. Updates a dict with:
        ict(ha='left', va='bottom', color='gray')

    nsigs : list of floats, optional (default=[1])
        List of number of sigmas to draw on the final plot

    bestfit_guess : list of floats, options (default=[0.])
        Best fit guess of the minimum for scipy.optimize

    left_bracket : tuple of floats, options (default=(-np.inf, 0))
        Guess for left root bracket.

    right_bracket : tuple of floats, options (default=(-np.inf, 0))
        Guess for right root bracket.

    Return
    ------
    pd.DataFrame with columns: nsig and x values
    """
    outdata = []
    if ax is None:
        fig, ax = plt.subplots()

    kw = dict(marker='o', ms=2, lw=0., label='Scan', color='#1f78bf')
    kw.update(marker_kw)
    ax.plot(x, y, **kw)

    # spline
    kw = dict(s=0)
    kw.update(splrep_kw)
    tck = interp.splrep(x, y, **kw)

    kw = dict(der=0)
    kw.update(splev_kw)
    kw["tck"] = tck
    func = functools.partial(interp.splev, **kw)

    xfine = np.linspace(x.min(), x.max(), 201)
    kw = dict(lw=1., label='Spline', color='#e31a1c')
    kw.update(spline_kw)
    ax.plot(xfine, func(xfine), **kw)

    kw = dict(method='L-BFGS-B')
    kw.update(opt_kw)
    bestfit = opt.minimize(func, bestfit_guess, **kw)
    outdata.append({"nsig": 0., "xval": bestfit.x[0]})

    for nsig in nsigs:
        kw = dict(method='brentq')
        kw.update(root_kw)
        kw["bracket"] = left_bracket
        left = opt.root_scalar(lambda x: func(x)-nsig**2, **kw)
        outdata.append({"nsig": nsig, "xval": left.root})

        kw = dict(method='brentq')
        kw.update(root_kw)
        kw["bracket"] = right_bracket
        right = opt.root_scalar(lambda x: func(x)-nsig**2, **kw)
        outdata.append({"nsig": -nsig, "xval": right.root})

        kw = dict(lw=1, ls='--', color='gray')
        kw.update(line_kw)
        ax.plot((left.root, left.root), (0., nsig**2), **kw)
        ax.plot((right.root, right.root), (0., nsig**2), **kw)
        ax.axhline(nsig**2, **kw)

        pos = ax.transData.inverted().transform(
            ax.transAxes.transform((0.025, 1))
        )
        kw = dict(ha='left', va='bottom', color='gray')
        kw.update(text_kw)
        #ax.text(pos[0], nsig**2, f'${nsig}\\sigma$', **kw)

    return pd.DataFrame(outdata)<|MERGE_RESOLUTION|>--- conflicted
+++ resolved
@@ -97,34 +97,17 @@
 
     mask = (df["sum_ww"]==0.)
     neff = df["sum_w"]**2 / df["sum_ww"]
-<<<<<<< HEAD
-    scale = df["sum_w"]/neff
-    mask = (df["sum_ww"] == 0.)
-    neff[mask] = 0.
-    scale[mask] = 1.
-=======
     neff[mask] = 0.
 
     scale = df["sum_w"]/neff
     scale[mask] = 1.
 
->>>>>>> 1eff684a
     down, up = poisson_interval(neff, scale=scale)
     ax.errorbar(
         bin_cents, df["sum_w"], yerr=[df["sum_w"]-down, up-df["sum_w"]],
         **kwargs,
     )
 
-<<<<<<< HEAD
-def mc(
-    ax, df, label, bins,
-    mcstat=False, mc_kw={}, mcstat_kw={}, proc_kw={},
-    mcsyst=False, mcsyst_kw={}, sort_by_process=True,
-):
-    if mcstat and mcsyst:
-        raise NotImplementedError("mcstat and mcsyst not implemented together")
-
-=======
 def poisson_interval_with_checks(x, variance):
     down, up = poisson_interval(x**2/variance, scale=variance/x)
     mask = (variance==0.)
@@ -136,7 +119,6 @@
     ax, df, label, bins, mcstat=False, mc_kw={}, mcstat_kw={}, proc_kw={},
     zorder=0, interval_func=poisson_interval_with_checks
 ):
->>>>>>> 1eff684a
     stacked = mc_kw.pop("stacked") if "stacked" in mc_kw else False
     bin_edges, bin_cents = bin_lows_to_edges_cents(bins)
 
@@ -165,11 +147,7 @@
 
         color = proc_kw.get("colours", {}).get(proc, "blue")
         kwargs = {
-<<<<<<< HEAD
-            "color": color,
-=======
             "color": color, "ec": color,
->>>>>>> 1eff684a
             "label": proc_kw.get("labels", {}).get(proc, proc),
         }
         kwargs.update(mc_kw)
@@ -177,42 +155,11 @@
             kwargs.update({"ec": color, "lw": 0.1, "zorder": -idx})
         ax.hist(bin_cents, bins=bin_edges, weights=cumsum, **kwargs)
 
-    up, down = 0., 0.
     if mcstat:
         tdf_ww_up = pd.pivot_table(
             df, index=label, columns="parent",
             values="sum_ww_up", aggfunc=np.sum,
         )
-<<<<<<< HEAD
-        neff = tdf**2 / tdf_ww
-        mask = (tdf_ww == 0.)
-        down_stat, up_stat = poisson_interval(neff, scale=tdf/neff)
-        down_stat[mask] = 0.
-        up_stat[mask] = np.inf
-        kwargs = dict(color='black', alpha=0.2)
-        kwargs.update(mcstat_kw)
-        up_stat = up_stat - tdf.values
-        down_stat = tdf.values - down_stat
-        up += up_stat[:,0]
-        down += down_stat[:,0]
-
-    if mcsyst:
-        # symmetric systematic unc.
-        tdf_ww = pd.pivot_table(
-            df, index=label, columns="parent",
-            values="sum_ww", aggfunc=np.sum,
-        )
-        down_syst = np.sqrt(tdf_ww).values
-        up_syst = np.sqrt(tdf_ww).values
-        kwargs = dict(color='black', alpha=0.2)
-        kwargs.update(mcsyst_kw)
-        up = np.sqrt(up**2 + up_syst[:,0]**2)
-        down = np.sqrt(down**2 + down_syst[:,0]**2)
-
-    if mcstat or mcsyst:
-        down_fill = tdf.values[:,0] - down
-        up_fill = tdf.values[:,0] + up
-=======
         _, up = interval_func(tdf, tdf_ww_up)
 
         tdf_ww_down = pd.pivot_table(
@@ -226,7 +173,6 @@
 
         down_fill = down[:,0]
         up_fill = up[:,0]
->>>>>>> 1eff684a
         ax.fill_between(
             bin_edges, list(up_fill)+[up_fill[-1]],
             list(down_fill)+[down_fill[-1]],
@@ -234,18 +180,11 @@
         )
 
 def data_mc(
-<<<<<<< HEAD
-    ax, df_data, df_mc, label, bins, sigs=[], blind=False, log=True, legend=True,
-    ratio=True, sm_total=True, mcstat_top=False, mcstat=True, mcsyst_top=False, 
-    mcsyst=False, add_ratios=True, mc_kw={}, sig_kw={}, mcstat_kw={}, 
-    mcsyst_kw={}, sm_kw={}, data_kw={}, proc_kw={}, legend_kw={}, cms_kw={},
-=======
     ax, df_data, df_mc, label, bins,
     sigs=[], blind=False, log=True, legend=True, ratio=True, sm_total=True,
     mcstat_top=False, mcstat=True, add_ratios=True, show_zeros=False,
     mc_kw={}, sig_kw={}, mcstat_kw={}, sm_kw={}, data_kw={}, proc_kw={},
     legend_kw={}, cms_kw={}, interval_func=poisson_interval_with_checks,
->>>>>>> 1eff684a
 ):
     _df_data = df_data.copy(deep=True)
     _df_mc = df_mc.copy(deep=True)
@@ -284,11 +223,7 @@
     if len(sigs) > 0:
         mc(
             ax[0], df_sig, label, bins, mcstat=False, mc_kw=sig_kw_,
-<<<<<<< HEAD
-            proc_kw=proc_kw, sort_by_process=False,
-=======
             proc_kw=proc_kw, interval_func=interval_func,
->>>>>>> 1eff684a
         )
 
     # MC - top panel
@@ -296,11 +231,7 @@
     mc_kw_.update(mc_kw)
     mc(
         ax[0], df_mc_sm, label, bins, mcstat=False,
-<<<<<<< HEAD
-        mc_kw=mc_kw_, proc_kw=proc_kw,
-=======
         mc_kw=mc_kw_, proc_kw=proc_kw, interval_func=interval_func,
->>>>>>> 1eff684a
     )
 
     # SM total - top panel
@@ -310,13 +241,8 @@
         mcstat_kw_ = dict(label="", color="black", alpha=0.2)
         mcstat_kw_.update(mcstat_kw)
         mc(
-<<<<<<< HEAD
-            ax[0], df_mc_sum, label, bins, mcstat=mcstat_top, mcsyst=mcsyst_top,
-            mc_kw=mc_kw_, mcstat_kw=mcstat_kw_, proc_kw=proc_kw,
-=======
             ax[0], df_mc_sum, label, bins, mcstat=mcstat_top, mc_kw=mc_kw_,
             mcstat_kw=mcstat_kw_, proc_kw=proc_kw, interval_func=interval_func,
->>>>>>> 1eff684a
         )
 
     # Data - top panel
@@ -341,28 +267,12 @@
     if ratio:
         mc_kw_ = dict(label="", histtype='step')
         mc_kw_.update(sm_kw)
-<<<<<<< HEAD
-        mcstat_kw_ = dict()
-        mcsyst_kw_ = dict()
-        if mcstat:
-            mcstat_kw_ = dict(label="MC stat. unc.", color="black", alpha=0.2)
-            mcstat_kw_.update(mcstat_kw)
-        if mcsyst:
-            mcsyst_kw_ = dict(label="MC syst. unc.", color="black", alpha=0.2)
-            mcsyst_kw_.update(mcsyst_kw)
-
-        mc(
-            ax[1], df_mc_sum_ratio, label, bins, mcstat=mcstat, mcsyst=mcsyst, 
-            mc_kw=mc_kw_,
-            mcstat_kw=mcstat_kw_, mcsyst_kw=mcsyst_kw_, proc_kw=proc_kw,
-=======
         mcstat_kw_ = dict(label="MC stat. unc.", color="black", alpha=0.2)
         mcstat_kw_.update(mcstat_kw)
 
         mc(
             ax[1], df_mc_sum_ratio, label, bins, mcstat=mcstat, mc_kw=mc_kw_,
             mcstat_kw=mcstat_kw_, proc_kw=proc_kw, interval_func=interval_func,
->>>>>>> 1eff684a
         )
 
         # Data ratio - bottom panel
